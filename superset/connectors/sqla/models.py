--- conflicted
+++ resolved
@@ -688,21 +688,12 @@
     @classmethod
     def query_datasources_by_name(
             cls, session, database, datasource_name, schema=None):
-<<<<<<< HEAD
-
-        query = session.query(cls).filter_by(
-                    database_id=database.id
-                ).filter_by(
-                    table_name=datasource_name
-                )
-
-=======
         query = (
             session.query(cls)
             .filter_by(database_id=database.id)
             .filter_by(table_name=datasource_name)
         )
->>>>>>> a0ddbb9e
+
         if schema:
             query = query.filter_by(schema=schema)
         return query.all()
