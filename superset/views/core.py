from __future__ import absolute_import
from __future__ import division
from __future__ import print_function
from __future__ import unicode_literals

from datetime import datetime, timedelta
import json
import logging
import pandas as pd
import pickle
import re
import time
import traceback

import functools
import sqlalchemy as sqla

from flask import (
    g, request, redirect, flash, Response, render_template, Markup)
from flask_appbuilder import expose
from flask_appbuilder.actions import action
from flask_appbuilder.models.sqla.interface import SQLAInterface
from flask_appbuilder.security.decorators import has_access_api
from flask_appbuilder.security.sqla import models as ab_models

from flask_babel import gettext as __
from flask_babel import lazy_gettext as _

from sqlalchemy import create_engine
from werkzeug.routing import BaseConverter

from superset import (
    appbuilder, cache, db, viz, utils, app,
    sm, sql_lab, results_backend, security,
)
from superset.legacy import cast_form_data
from superset.utils import has_access
from superset.connectors.connector_registry import ConnectorRegistry
import superset.models.core as models
from superset.sql_parse import SupersetQuery

from .base import (
    SupersetModelView, BaseSupersetView, DeleteMixin,
    SupersetFilter, get_user_roles
)

config = app.config
log_this = models.Log.log_this
can_access = utils.can_access
QueryStatus = models.QueryStatus
DAR = models.DatasourceAccessRequest


ALL_DATASOURCE_ACCESS_ERR = __(
    "This endpoint requires the `all_datasource_access` permission")
DATASOURCE_MISSING_ERR = __("The datasource seems to have been deleted")
ACCESS_REQUEST_MISSING_ERR = __(
    "The access requests seem to have been deleted")
USER_MISSING_ERR = __("The user seems to have been deleted")
DATASOURCE_ACCESS_ERR = __("You don't have access to this datasource")


def get_database_access_error_msg(database_name):
    return __("This view requires the database %(name)s or "
              "`all_datasource_access` permission", name=database_name)


def get_datasource_access_error_msg(datasource_name):
    return __("This endpoint requires the datasource %(name)s, database or "
              "`all_datasource_access` permission", name=datasource_name)


def get_error_msg():
    if config.get("SHOW_STACKTRACE"):
        error_msg = traceback.format_exc()
    else:
        error_msg = "FATAL ERROR \n"
        error_msg += (
            "Stacktrace is hidden. Change the SHOW_STACKTRACE "
            "configuration setting to enable it")
    return error_msg


def json_error_response(msg, status=None, stacktrace=None):
    data = {'error': msg}
    if stacktrace:
        data['stacktrace'] = stacktrace
    status = status if status else 500
    return Response(
        json.dumps(data),
        status=status, mimetype="application/json")


def json_success(json_msg, status=200):
    return Response(json_msg, status=status, mimetype="application/json")


def api(f):
    """
    A decorator to label an endpoint as an API. Catches uncaught exceptions and
    return the response in the JSON format
    """

    def wraps(self, *args, **kwargs):
        try:
            return f(self, *args, **kwargs)
        except Exception as e:
            logging.exception(e)
            return json_error_response(get_error_msg())

    return functools.update_wrapper(wraps, f)


def is_owner(obj, user):
    """ Check if user is owner of the slice """
    return obj and obj.owners and user in obj.owners


def check_ownership(obj, raise_if_false=True):
    """Meant to be used in `pre_update` hooks on models to enforce ownership

    Admin have all access, and other users need to be referenced on either
    the created_by field that comes with the ``AuditMixin``, or in a field
    named ``owners`` which is expected to be a one-to-many with the User
    model. It is meant to be used in the ModelView's pre_update hook in
    which raising will abort the update.
    """
    if not obj:
        return False

    security_exception = utils.SupersetSecurityException(
        "You don't have the rights to alter [{}]".format(obj))

    if g.user.is_anonymous():
        if raise_if_false:
            raise security_exception
        return False
    roles = (r.name for r in get_user_roles())
    if 'Admin' in roles:
        return True
    session = db.create_scoped_session()
    orig_obj = session.query(obj.__class__).filter_by(id=obj.id).first()
    owner_names = (user.username for user in orig_obj.owners)
    if (
            hasattr(orig_obj, 'created_by') and
            orig_obj.created_by and
            orig_obj.created_by.username == g.user.username):
        return True
    if (
            hasattr(orig_obj, 'owners') and
            g.user and
            hasattr(g.user, 'username') and
            g.user.username in owner_names):
        return True
    if raise_if_false:
        raise security_exception
    else:
        return False


class SliceFilter(SupersetFilter):

    def apply(self, query, func):  # noqa
        if self.has_all_datasource_access():
            return query
        perms = self.get_view_menus('datasource_access')
        # TODO(bogdan): add `schema_access` support here
        return query.filter(self.model.perm.in_(perms))


class DashboardFilter(SupersetFilter):

    """List dashboards for which users have access to at least one slice"""

    def apply(self, query, func):  # noqa
        if self.has_all_datasource_access():
            return query
        Slice = models.Slice  # noqa
        Dash = models.Dashboard  # noqa
        # TODO(bogdan): add `schema_access` support here
        datasource_perms = self.get_view_menus('datasource_access')
        slice_ids_qry = (
            db.session
            .query(Slice.id)
            .filter(Slice.perm.in_(datasource_perms))
        )
        query = query.filter(
            Dash.id.in_(
                db.session.query(Dash.id)
                .distinct()
                .join(Dash.slices)
                .filter(Slice.id.in_(slice_ids_qry))
            )
        )
        return query


def generate_download_headers(extension):
    filename = datetime.now().strftime("%Y%m%d_%H%M%S")
    content_disp = "attachment; filename={}.{}".format(filename, extension)
    headers = {
        "Content-Disposition": content_disp,
    }
    return headers


class DatabaseView(SupersetModelView, DeleteMixin):  # noqa
    datamodel = SQLAInterface(models.Database)
    list_columns = [
        'verbose_name', 'backend', 'allow_run_sync', 'allow_run_async',
        'allow_dml', 'creator', 'changed_on_', 'database_name']
    add_columns = [
        'database_name', 'sqlalchemy_uri', 'cache_timeout', 'extra',
        'expose_in_sqllab', 'allow_run_sync', 'allow_run_async',
        'allow_ctas', 'allow_dml', 'force_ctas_schema']
    search_exclude_columns = ('password',)
    edit_columns = add_columns
    show_columns = [
        'tables',
        'cache_timeout',
        'extra',
        'database_name',
        'sqlalchemy_uri',
        'perm',
        'created_by',
        'created_on',
        'changed_by',
        'changed_on',
    ]
    add_template = "superset/models/database/add.html"
    edit_template = "superset/models/database/edit.html"
    base_order = ('changed_on', 'desc')
    description_columns = {
        'sqlalchemy_uri': utils.markdown(
            "Refer to the "
            "[SqlAlchemy docs]"
            "(http://docs.sqlalchemy.org/en/rel_1_0/core/engines.html#"
            "database-urls) "
            "for more information on how to structure your URI.", True),
        'expose_in_sqllab': _("Expose this DB in SQL Lab"),
        'allow_run_sync': _(
            "Allow users to run synchronous queries, this is the default "
            "and should work well for queries that can be executed "
            "within a web request scope (<~1 minute)"),
        'allow_run_async': _(
            "Allow users to run queries, against an async backend. "
            "This assumes that you have a Celery worker setup as well "
            "as a results backend."),
        'allow_ctas': _("Allow CREATE TABLE AS option in SQL Lab"),
        'allow_dml': _(
            "Allow users to run non-SELECT statements "
            "(UPDATE, DELETE, CREATE, ...) "
            "in SQL Lab"),
        'force_ctas_schema': _(
            "When allowing CREATE TABLE AS option in SQL Lab, "
            "this option forces the table to be created in this schema"),
        'extra': utils.markdown(
            "JSON string containing extra configuration elements. "
            "The ``engine_params`` object gets unpacked into the "
            "[sqlalchemy.create_engine]"
            "(http://docs.sqlalchemy.org/en/latest/core/engines.html#"
            "sqlalchemy.create_engine) call, while the ``metadata_params`` "
            "gets unpacked into the [sqlalchemy.MetaData]"
            "(http://docs.sqlalchemy.org/en/rel_1_0/core/metadata.html"
            "#sqlalchemy.schema.MetaData) call. ", True),
    }
    label_columns = {
        'expose_in_sqllab': _("Expose in SQL Lab"),
        'allow_ctas': _("Allow CREATE TABLE AS"),
        'allow_dml': _("Allow DML"),
        'force_ctas_schema': _("CTAS Schema"),
        'database_name': _("Database"),
        'creator': _("Creator"),
        'changed_on_': _("Last Changed"),
        'sqlalchemy_uri': _("SQLAlchemy URI"),
        'cache_timeout': _("Cache Timeout"),
        'extra': _("Extra"),
    }

    def pre_add(self, db):
        db.set_sqlalchemy_uri(db.sqlalchemy_uri)
        security.merge_perm(sm, 'database_access', db.perm)
        for schema in db.all_schema_names():
            security.merge_perm(
                sm, 'schema_access', utils.get_schema_perm(db, schema))

    def pre_update(self, db):
        self.pre_add(db)


appbuilder.add_link(
    'Import Dashboards',
    label=__("Import Dashboards"),
    href='/superset/import_dashboards',
    icon="fa-cloud-upload",
    category='Manage',
    category_label=__("Manage"),
    category_icon='fa-wrench',)


appbuilder.add_view(
    DatabaseView,
    "Databases",
    label=__("Databases"),
    icon="fa-database",
    category="Sources",
    category_label=__("Sources"),
    category_icon='fa-database',)


class DatabaseAsync(DatabaseView):
    list_columns = [
        'id', 'database_name',
        'expose_in_sqllab', 'allow_ctas', 'force_ctas_schema',
        'allow_run_async', 'allow_run_sync', 'allow_dml',
    ]

appbuilder.add_view_no_menu(DatabaseAsync)


class DatabaseTablesAsync(DatabaseView):
    list_columns = ['id', 'all_table_names', 'all_schema_names']

appbuilder.add_view_no_menu(DatabaseTablesAsync)


class AccessRequestsModelView(SupersetModelView, DeleteMixin):
    datamodel = SQLAInterface(DAR)
    list_columns = [
        'username', 'user_roles', 'datasource_link',
        'roles_with_datasource', 'created_on']
    order_columns = ['username', 'datasource_link']
    base_order = ('changed_on', 'desc')
    label_columns = {
        'username': _("User"),
        'user_roles': _("User Roles"),
        'database': _("Database URL"),
        'datasource_link': _("Datasource"),
        'roles_with_datasource': _("Roles to grant"),
        'created_on': _("Created On"),
    }

appbuilder.add_view(
    AccessRequestsModelView,
    "Access requests",
    label=__("Access requests"),
    category="Security",
    category_label=__("Security"),
    icon='fa-table',)


class SliceModelView(SupersetModelView, DeleteMixin):  # noqa
    datamodel = SQLAInterface(models.Slice)
    can_add = False
    label_columns = {
        'datasource_link': 'Datasource',
    }
    list_columns = [
        'slice_link', 'viz_type', 'datasource_link', 'creator', 'modified']
    edit_columns = [
        'slice_name', 'description', 'viz_type', 'owners', 'dashboards',
        'params', 'cache_timeout']
    base_order = ('changed_on', 'desc')
    description_columns = {
        'description': Markup(
            "The content here can be displayed as widget headers in the "
            "dashboard view. Supports "
            "<a href='https://daringfireball.net/projects/markdown/'>"
            "markdown</a>"),
        'params': _(
            "These parameters are generated dynamically when clicking "
            "the save or overwrite button in the explore view. This JSON "
            "object is exposed here for reference and for power users who may "
            "want to alter specific parameters."),
        'cache_timeout': _(
            "Duration (in seconds) of the caching timeout for this slice."
        ),
    }
    base_filters = [['id', SliceFilter, lambda: []]]
    label_columns = {
        'cache_timeout': _("Cache Timeout"),
        'creator': _("Creator"),
        'dashboards': _("Dashboards"),
        'datasource_link': _("Datasource"),
        'description': _("Description"),
        'modified': _("Last Modified"),
        'owners': _("Owners"),
        'params': _("Parameters"),
        'slice_link': _("Slice"),
        'slice_name': _("Name"),
        'table': _("Table"),
        'viz_type': _("Visualization Type"),
    }

    def pre_update(self, obj):
        check_ownership(obj)

    def pre_delete(self, obj):
        check_ownership(obj)

    @expose('/add', methods=['GET', 'POST'])
    @has_access
    def add(self):
        widget = self._add()
        if not widget:
            return redirect(self.get_redirect())

        sources = ConnectorRegistry.sources
        for source in sources:
            ds = db.session.query(ConnectorRegistry.sources[source]).first()
            if ds is not None:
                url = "/{}/list/".format(ds.baselink)
                msg = _("Click on a {} link to create a Slice".format(source))
                break

        redirect_url = "/r/msg/?url={}&msg={}".format(url, msg)
        return redirect(redirect_url)

appbuilder.add_view(
    SliceModelView,
    "Slices",
    label=__("Slices"),
    icon="fa-bar-chart",
    category="",
    category_icon='',)


class SliceAsync(SliceModelView):  # noqa
    list_columns = [
        'slice_link', 'viz_type',
        'creator', 'modified', 'icons']
    label_columns = {
        'icons': ' ',
        'slice_link': _('Slice'),
    }

appbuilder.add_view_no_menu(SliceAsync)


class SliceAddView(SliceModelView):  # noqa
    list_columns = [
        'id', 'slice_name', 'slice_link', 'viz_type',
        'owners', 'modified', 'changed_on']

appbuilder.add_view_no_menu(SliceAddView)


class DashboardModelView(SupersetModelView, DeleteMixin):  # noqa
    datamodel = SQLAInterface(models.Dashboard)
    list_columns = ['dashboard_link', 'creator', 'modified']
    edit_columns = [
        'dashboard_title', 'slug', 'slices', 'owners', 'position_json', 'css',
        'json_metadata']
    show_columns = edit_columns + ['table_names']
    add_columns = edit_columns
    base_order = ('changed_on', 'desc')
    description_columns = {
        'position_json': _(
            "This json object describes the positioning of the widgets in "
            "the dashboard. It is dynamically generated when adjusting "
            "the widgets size and positions by using drag & drop in "
            "the dashboard view"),
        'css': _(
            "The css for individual dashboards can be altered here, or "
            "in the dashboard view where changes are immediately "
            "visible"),
        'slug': _("To get a readable URL for your dashboard"),
        'json_metadata': _(
            "This JSON object is generated dynamically when clicking "
            "the save or overwrite button in the dashboard view. It "
            "is exposed here for reference and for power users who may "
            "want to alter specific parameters."),
        'owners': _("Owners is a list of users who can alter the dashboard."),
    }
    base_filters = [['slice', DashboardFilter, lambda: []]]
    add_form_query_rel_fields = {
        'slices': [['slices', SliceFilter, None]],
    }
    edit_form_query_rel_fields = add_form_query_rel_fields
    label_columns = {
        'dashboard_link': _("Dashboard"),
        'dashboard_title': _("Title"),
        'slug': _("Slug"),
        'slices': _("Slices"),
        'owners': _("Owners"),
        'creator': _("Creator"),
        'modified': _("Modified"),
        'position_json': _("Position JSON"),
        'css': _("CSS"),
        'json_metadata': _("JSON Metadata"),
        'table_names': _("Underlying Tables"),
    }

    def pre_add(self, obj):
        obj.slug = obj.slug.strip() or None
        if obj.slug:
            obj.slug = obj.slug.replace(" ", "-")
            obj.slug = re.sub(r'\W+', '', obj.slug)
        if g.user not in obj.owners:
            obj.owners.append(g.user)
        utils.validate_json(obj.json_metadata)
        utils.validate_json(obj.position_json)

    def pre_update(self, obj):
        check_ownership(obj)
        self.pre_add(obj)

    def pre_delete(self, obj):
        check_ownership(obj)

    @action("mulexport", "Export", "Export dashboards?", "fa-database")
    def mulexport(self, items):
        ids = ''.join('&id={}'.format(d.id) for d in items)
        return redirect(
            '/dashboardmodelview/export_dashboards_form?{}'.format(ids[1:]))

    @expose("/export_dashboards_form")
    def download_dashboards(self):
        if request.args.get('action') == 'go':
            ids = request.args.getlist('id')
            return Response(
                models.Dashboard.export_dashboards(ids),
                headers=generate_download_headers("pickle"),
                mimetype="application/text")
        return self.render_template(
            'superset/export_dashboards.html',
            dashboards_url='/dashboardmodelview/list'
        )


appbuilder.add_view(
    DashboardModelView,
    "Dashboards",
    label=__("Dashboards"),
    icon="fa-dashboard",
    category='',
    category_icon='',)


class DashboardModelViewAsync(DashboardModelView):  # noqa
    list_columns = ['dashboard_link', 'creator', 'modified', 'dashboard_title']
    label_columns = {
        'dashboard_link': 'Dashboard',
    }

appbuilder.add_view_no_menu(DashboardModelViewAsync)


class LogModelView(SupersetModelView):
    datamodel = SQLAInterface(models.Log)
    list_columns = ('user', 'action', 'dttm')
    edit_columns = ('user', 'action', 'dttm', 'json')
    base_order = ('dttm', 'desc')
    label_columns = {
        'user': _("User"),
        'action': _("Action"),
        'dttm': _("dttm"),
        'json': _("JSON"),
    }

appbuilder.add_view(
    LogModelView,
    "Action Log",
    label=__("Action Log"),
    category="Security",
    category_label=__("Security"),
    icon="fa-list-ol")


class QueryView(SupersetModelView):
    datamodel = SQLAInterface(models.Query)
    list_columns = ['user', 'database', 'status', 'start_time', 'end_time']

appbuilder.add_view(
    QueryView,
    "Queries",
    label=__("Queries"),
    category="Manage",
    category_label=__("Manage"),
    icon="fa-search")


@app.route('/health')
def health():
    return "OK"


@app.route('/ping')
def ping():
    return "OK"


class KV(BaseSupersetView):

    """Used for storing and retrieving key value pairs"""

    @log_this
    @expose("/store/", methods=['POST'])
    def store(self):
        try:
            value = request.form.get('data')
            obj = models.KeyValue(value=value)
            db.session.add(obj)
            db.session.commit()
        except Exception as e:
            return json_error_response(e)
        return Response(
            json.dumps({'id': obj.id}),
            status=200)

    @log_this
    @expose("/<key_id>/", methods=['GET'])
    def get_value(self, key_id):
        kv = None
        try:
            kv = db.session.query(models.KeyValue).filter_by(id=key_id).one()
        except Exception as e:
            return json_error_response(e)
        return Response(kv.value, status=200)

appbuilder.add_view_no_menu(KV)


class R(BaseSupersetView):

    """used for short urls"""

    @log_this
    @expose("/<url_id>")
    def index(self, url_id):
        url = db.session.query(models.Url).filter_by(id=url_id).first()
        if url:
            return redirect('/' + url.url)
        else:
            flash("URL to nowhere...", "danger")
            return redirect('/')

    @log_this
    @expose("/shortner/", methods=['POST', 'GET'])
    def shortner(self):
        url = request.form.get('data')
        obj = models.Url(url=url)
        db.session.add(obj)
        db.session.commit()
        return("http://{request.headers[Host]}/r/{obj.id}".format(
            request=request, obj=obj))

    @expose("/msg/")
    def msg(self):
        """Redirects to specified url while flash a message"""
        flash(Markup(request.args.get("msg")), "info")
        return redirect(request.args.get("url"))

appbuilder.add_view_no_menu(R)


class Superset(BaseSupersetView):
    """The base views for Superset!"""
    @api
    @has_access_api
    @expose("/update_role/", methods=['POST'])
    def update_role(self):
        """Assigns a list of found users to the given role."""
        data = request.get_json(force=True)
        gamma_role = sm.find_role('Gamma')

        username_set = set()
        user_data_dict = {}
        for user_data in data['users']:
            username = user_data['username']
            if not username:
                continue
            user_data_dict[username] = user_data
            username_set.add(username)

        existing_users = db.session.query(sm.user_model).filter(
            sm.user_model.username.in_(username_set)).all()
        missing_users = username_set.difference(
            set([u.username for u in existing_users]))
        logging.info('Missing users: {}'.format(missing_users))

        created_users = []
        for username in missing_users:
            user_data = user_data_dict[username]
            user = sm.find_user(email=user_data['email'])
            if not user:
                logging.info("Adding user: {}.".format(user_data))
                sm.add_user(
                    username=user_data['username'],
                    first_name=user_data['first_name'],
                    last_name=user_data['last_name'],
                    email=user_data['email'],
                    role=gamma_role,
                )
                sm.get_session.commit()
                user = sm.find_user(username=user_data['username'])
            existing_users.append(user)
            created_users.append(user.username)

        role_name = data['role_name']
        role = sm.find_role(role_name)
        role.user = existing_users
        sm.get_session.commit()
        return self.json_response({
            'role': role_name,
            '# missing users': len(missing_users),
            '# granted': len(existing_users),
            'created_users': created_users,
        }, status=201)

    def json_response(self, obj, status=200):
        return Response(
            json.dumps(obj, default=utils.json_int_dttm_ser),
            status=status,
            mimetype="application/json")

    @has_access_api
    @expose("/datasources/")
    def datasources(self):
        datasources = ConnectorRegistry.get_all_datasources(db.session)
        datasources = [(str(o.id) + '__' + o.type, repr(o))
                       for o in datasources]
        return self.json_response(datasources)

    @has_access_api
    @expose("/override_role_permissions/", methods=['POST'])
    def override_role_permissions(self):
        """Updates the role with the give datasource permissions.

          Permissions not in the request will be revoked. This endpoint should
          be available to admins only. Expects JSON in the format:
           {
            'role_name': '{role_name}',
            'database': [{
                'datasource_type': '{table|druid}',
                'name': '{database_name}',
                'schema': [{
                    'name': '{schema_name}',
                    'datasources': ['{datasource name}, {datasource name}']
                }]
            }]
        }
        """
        data = request.get_json(force=True)
        role_name = data['role_name']
        databases = data['database']

        db_ds_names = set()
        for dbs in databases:
            for schema in dbs['schema']:
                for ds_name in schema['datasources']:
                    fullname = utils.get_datasource_full_name(
                        dbs['name'], ds_name, schema=schema['name'])
                    db_ds_names.add(fullname)

        existing_datasources = ConnectorRegistry.get_all_datasources(
            db.session)
        datasources = [
            d for d in existing_datasources if d.full_name in db_ds_names]
        role = sm.find_role(role_name)
        # remove all permissions
        role.permissions = []
        # grant permissions to the list of datasources
        granted_perms = []
        for datasource in datasources:
            view_menu_perm = sm.find_permission_view_menu(
                view_menu_name=datasource.perm,
                permission_name='datasource_access')
            # prevent creating empty permissions
            if view_menu_perm and view_menu_perm.view_menu:
                role.permissions.append(view_menu_perm)
                granted_perms.append(view_menu_perm.view_menu.name)
        db.session.commit()
        return self.json_response({
            'granted': granted_perms,
            'requested': list(db_ds_names)
        }, status=201)

    @log_this
    @has_access
    @expose("/request_access/")
    def request_access(self):
        datasources = set()
        dashboard_id = request.args.get('dashboard_id')
        if dashboard_id:
            dash = (
                db.session.query(models.Dashboard)
                .filter_by(id=int(dashboard_id))
                .one()
            )
            datasources |= dash.datasources
        datasource_id = request.args.get('datasource_id')
        datasource_type = request.args.get('datasource_type')
        if datasource_id:
            ds_class = ConnectorRegistry.sources.get(datasource_type)
            datasource = (
                db.session.query(ds_class)
                .filter_by(id=int(datasource_id))
                .one()
            )
            datasources.add(datasource)
        if request.args.get('action') == 'go':
            for datasource in datasources:
                access_request = DAR(
                    datasource_id=datasource.id,
                    datasource_type=datasource.type)
                db.session.add(access_request)
                db.session.commit()
            flash(__("Access was requested"), "info")
            return redirect('/')

        return self.render_template(
            'superset/request_access.html',
            datasources=datasources,
            datasource_names=", ".join([o.name for o in datasources]),
        )

    @log_this
    @has_access
    @expose("/approve")
    def approve(self):
        def clean_fulfilled_requests(session):
            for r in session.query(DAR).all():
                datasource = ConnectorRegistry.get_datasource(
                    r.datasource_type, r.datasource_id, session)
                user = sm.get_user_by_id(r.created_by_fk)
                if not datasource or \
                        self.datasource_access(datasource, user):
                    # datasource does not exist anymore
                    session.delete(r)
            session.commit()
        datasource_type = request.args.get('datasource_type')
        datasource_id = request.args.get('datasource_id')
        created_by_username = request.args.get('created_by')
        role_to_grant = request.args.get('role_to_grant')
        role_to_extend = request.args.get('role_to_extend')

        session = db.session
        datasource = ConnectorRegistry.get_datasource(
            datasource_type, datasource_id, session)

        if not datasource:
            flash(DATASOURCE_MISSING_ERR, "alert")
            return json_error_response(DATASOURCE_MISSING_ERR)

        requested_by = sm.find_user(username=created_by_username)
        if not requested_by:
            flash(USER_MISSING_ERR, "alert")
            return json_error_response(USER_MISSING_ERR)

        requests = (
            session.query(DAR)
            .filter(
                DAR.datasource_id == datasource_id,
                DAR.datasource_type == datasource_type,
                DAR.created_by_fk == requested_by.id)
            .all()
        )

        if not requests:
            flash(ACCESS_REQUEST_MISSING_ERR, "alert")
            return json_error_response(ACCESS_REQUEST_MISSING_ERR)

        # check if you can approve
        if self.all_datasource_access() or g.user.id == datasource.owner_id:
            # can by done by admin only
            if role_to_grant:
                role = sm.find_role(role_to_grant)
                requested_by.roles.append(role)
                msg = __(
                    "%(user)s was granted the role %(role)s that gives access "
                    "to the %(datasource)s",
                    user=requested_by.username,
                    role=role_to_grant,
                    datasource=datasource.full_name)
                utils.notify_user_about_perm_udate(
                    g.user, requested_by, role, datasource,
                    'email/role_granted.txt', app.config)
                flash(msg, "info")

            if role_to_extend:
                perm_view = sm.find_permission_view_menu(
                    'email/datasource_access', datasource.perm)
                role = sm.find_role(role_to_extend)
                sm.add_permission_role(role, perm_view)
                msg = __("Role %(r)s was extended to provide the access to "
                         "the datasource %(ds)s", r=role_to_extend,
                         ds=datasource.full_name)
                utils.notify_user_about_perm_udate(
                    g.user, requested_by, role, datasource,
                    'email/role_extended.txt', app.config)
                flash(msg, "info")
            clean_fulfilled_requests(session)
        else:
            flash(__("You have no permission to approve this request"),
                  "danger")
            return redirect('/accessrequestsmodelview/list/')
        for r in requests:
            session.delete(r)
        session.commit()
        return redirect('/accessrequestsmodelview/list/')

    def get_form_data(self):
        # get form data from url
        if request.args.get("form_data"):
            form_data = request.args.get("form_data")
        elif request.form.get("form_data"):
            # Supporting POST as well as get
            form_data = request.form.get("form_data")
        else:
            form_data = '{}'

        d = json.loads(form_data)

        if request.args.get("viz_type"):
            # Converting old URLs
            d = cast_form_data(request.args)
        return d

    def get_viz(
            self,
            slice_id=None,
            args=None,
            datasource_type=None,
            datasource_id=None):
        if slice_id:
            slc = (
                db.session.query(models.Slice)
                .filter_by(id=slice_id)
                .one()
            )
            return slc.get_viz()
        else:
            form_data = self.get_form_data()
            viz_type = form_data.get('viz_type', 'table')
            datasource = ConnectorRegistry.get_datasource(
                datasource_type, datasource_id, db.session)
            viz_obj = viz.viz_types[viz_type](
                datasource,
                form_data=form_data,
            )
            return viz_obj

    @has_access
    @expose("/slice/<slice_id>/")
    def slice(self, slice_id):
        viz_obj = self.get_viz(slice_id)
        endpoint = (
            '/superset/explore/{}/{}?form_data={}'
            .format(
                viz_obj.datasource.type,
                viz_obj.datasource.id,
                json.dumps(viz_obj.form_data)
            )
        )
        if request.args.get("standalone") == "true":
            endpoint += '&standalone=true'
        return redirect(endpoint)

    @log_this
    @has_access_api
    @expose("/explore_json/<datasource_type>/<datasource_id>/")
    def explore_json(self, datasource_type, datasource_id):
        try:
            viz_obj = self.get_viz(
                datasource_type=datasource_type,
                datasource_id=datasource_id,
                args=request.args)
        except Exception as e:
            logging.exception(e)
            return json_error_response(
                utils.error_msg_from_exception(e),
                stacktrace=traceback.format_exc())

        if not self.datasource_access(viz_obj.datasource):
            return json_error_response(DATASOURCE_ACCESS_ERR, status=404)

        if request.args.get("csv") == "true":
            return Response(
                viz_obj.get_csv(),
                status=200,
                headers=generate_download_headers("csv"),
                mimetype="application/csv")

        if request.args.get("query") == "true":
            try:
                query_obj = viz_obj.query_obj()
                if datasource_type == 'druid':
                    # only retrive first phase query for druid
                    query_obj['phase'] = 1
                query = viz_obj.datasource.get_query_str(
                    datetime.now(), **query_obj)
            except Exception as e:
                return json_error_response(e)
            return Response(
                json.dumps({
                    'query': query,
                    'language': viz_obj.datasource.query_language,
                }),
                status=200,
                mimetype="application/json")

        payload = {}
        try:
            payload = viz_obj.get_payload(
                force=request.args.get('force') == 'true')
        except Exception as e:
            logging.exception(e)
            return json_error_response(utils.error_msg_from_exception(e))

        status = 200
        if payload.get('status') == QueryStatus.FAILED:
            status = 400

        return json_success(viz_obj.json_dumps(payload), status=status)

    @expose("/import_dashboards", methods=['GET', 'POST'])
    @log_this
    def import_dashboards(self):
        """Overrides the dashboards using pickled instances from the file."""
        f = request.files.get('file')
        if request.method == 'POST' and f:
            current_tt = int(time.time())
            data = pickle.load(f)
            # TODO: import DRUID datasources
            for table in data['datasources']:
                ds_class = ConnectorRegistry.sources.get(table.type)
                ds_class.import_obj(table, import_time=current_tt)
            db.session.commit()
            for dashboard in data['dashboards']:
                models.Dashboard.import_obj(
                    dashboard, import_time=current_tt)
            db.session.commit()
            return redirect('/dashboardmodelview/list/')
        return self.render_template('superset/import_dashboards.html')

    @log_this
    @has_access
    @expose("/explore/<datasource_type>/<datasource_id>/")
    def explore(self, datasource_type, datasource_id):
        form_data = self.get_form_data()

        datasource_id = int(datasource_id)
        viz_type = form_data.get("viz_type")
        slice_id = form_data.get('slice_id')
        user_id = g.user.get_id() if g.user else None

        slc = None
        if slice_id:
            slc = db.session.query(models.Slice).filter_by(id=slice_id).first()

        error_redirect = '/slicemodelview/list/'
        datasource = (
            db.session.query(ConnectorRegistry.sources[datasource_type])
            .filter_by(id=datasource_id)
            .one()
        )

        if not datasource:
            flash(DATASOURCE_MISSING_ERR, "danger")
            return redirect(error_redirect)

        if not self.datasource_access(datasource):
            flash(
                __(get_datasource_access_error_msg(datasource.name)),
                "danger")
            return redirect(
                'superset/request_access/?'
                'datasource_type={datasource_type}&'
                'datasource_id={datasource_id}&'
                ''.format(**locals()))

        if not viz_type and datasource.default_endpoint:
            return redirect(datasource.default_endpoint)

        # slc perms
        slice_add_perm = self.can_access('can_add', 'SliceModelView')
        slice_overwrite_perm = is_owner(slc, g.user)
        slice_download_perm = self.can_access('can_download', 'SliceModelView')

        # handle save or overwrite
        action = request.args.get('action')
        if action in ('saveas', 'overwrite'):
            return self.save_or_overwrite_slice(
                request.args,
                slc, slice_add_perm,
                slice_overwrite_perm,
                datasource_id,
                datasource_type)

        form_data['datasource'] = str(datasource_id) + '__' + datasource_type
        standalone = request.args.get("standalone") == "true"
        bootstrap_data = {
            "can_add": slice_add_perm,
            "can_download": slice_download_perm,
            "can_overwrite": slice_overwrite_perm,
            "datasource": datasource.data,
            # TODO: separate endpoint for fetching datasources
            "form_data": form_data,
            "datasource_id": datasource_id,
            "datasource_type": datasource_type,
            "slice": slc.data if slc else None,
            "standalone": standalone,
            "user_id": user_id,
            "forced_height": request.args.get('height'),
        }
        table_name = datasource.table_name \
            if datasource_type == 'table' \
            else datasource.datasource_name
        return self.render_template(
            "superset/explorev2.html",
            bootstrap_data=json.dumps(bootstrap_data),
            slice=slc,
            standalone_mode=standalone,
            table_name=table_name)

    @api
    @has_access_api
    @expose("/filter/<datasource_type>/<datasource_id>/<column>/")
    def filter(self, datasource_type, datasource_id, column):
        """
        Endpoint to retrieve values for specified column.

        :param datasource_type: Type of datasource e.g. table
        :param datasource_id: Datasource id
        :param column: Column name to retrieve values for
        :return:
        """
        # TODO: Cache endpoint by user, datasource and column
        datasource_class = ConnectorRegistry.sources[datasource_type]
        datasource = (
            db.session.query(datasource_class)
            .filter_by(id=datasource_id)
            .first()
        )

        if not datasource:
            return json_error_response(DATASOURCE_MISSING_ERR)
        if not self.datasource_access(datasource):
            return json_error_response(DATASOURCE_ACCESS_ERR)

        payload = json.dumps(datasource.values_for_column(column))
        return json_success(payload)

    def save_or_overwrite_slice(
            self, args, slc, slice_add_perm, slice_overwrite_perm,
            datasource_id, datasource_type):
        """Save or overwrite a slice"""
        slice_name = args.get('slice_name')
        action = args.get('action')
        form_data = self.get_form_data()

        if action in ('saveas'):
            if 'slice_id' in form_data:
                form_data.pop('slice_id')  # don't save old slice_id
            slc = models.Slice(owners=[g.user] if g.user else [])

        slc.params = json.dumps(form_data)
        slc.datasource_name = args.get('datasource_name')
        slc.viz_type = form_data['viz_type']
        slc.datasource_type = datasource_type
        slc.datasource_id = datasource_id
        slc.slice_name = slice_name

        if action in ('saveas') and slice_add_perm:
            self.save_slice(slc)
        elif action == 'overwrite' and slice_overwrite_perm:
            self.overwrite_slice(slc)

        # Adding slice to a dashboard if requested
        dash = None
        if request.args.get('add_to_dash') == 'existing':
            dash = (
                db.session.query(models.Dashboard)
                .filter_by(id=int(request.args.get('save_to_dashboard_id')))
                .one()
            )
            flash(
                "Slice [{}] was added to dashboard [{}]".format(
                    slc.slice_name,
                    dash.dashboard_title),
                "info")
        elif request.args.get('add_to_dash') == 'new':
            dash = models.Dashboard(
                dashboard_title=request.args.get('new_dashboard_name'),
                owners=[g.user] if g.user else [])
            flash(
                "Dashboard [{}] just got created and slice [{}] was added "
                "to it".format(
                    dash.dashboard_title,
                    slc.slice_name),
                "info")

        if dash and slc not in dash.slices:
            dash.slices.append(slc)
            db.session.commit()

        if request.args.get('goto_dash') == 'true':
            return dash.url
        else:
            return slc.slice_url

    def save_slice(self, slc):
        session = db.session()
        msg = "Slice [{}] has been saved".format(slc.slice_name)
        session.add(slc)
        session.commit()
        flash(msg, "info")

    def overwrite_slice(self, slc):
        session = db.session()
        session.merge(slc)
        session.commit()
        msg = "Slice [{}] has been overwritten".format(slc.slice_name)
        flash(msg, "info")

    @api
    @has_access_api
    @expose("/checkbox/<model_view>/<id_>/<attr>/<value>", methods=['GET'])
    def checkbox(self, model_view, id_, attr, value):
        """endpoint for checking/unchecking any boolean in a sqla model"""
        modelview_to_model = {
            'TableColumnInlineView':
                ConnectorRegistry.sources['table'].column_class,
        }
        model = modelview_to_model[model_view]
        obj = db.session.query(model).filter_by(id=id_).first()
        if obj:
            setattr(obj, attr, value == 'true')
            db.session.commit()
        return json_success("OK")

    @api
    @has_access_api
    @expose("/activity_per_day")
    def activity_per_day(self):
        """endpoint to power the calendar heatmap on the welcome page"""
        Log = models.Log  # noqa
        qry = (
            db.session
            .query(
                Log.dt,
                sqla.func.count())
            .group_by(Log.dt)
            .all()
        )
        payload = {str(time.mktime(dt.timetuple())):
                   ccount for dt, ccount in qry if dt}
        return json_success(json.dumps(payload))

    @api
    @has_access_api
    @expose("/schemas/<db_id>/")
    def schemas(self, db_id):
        database = (
            db.session
            .query(models.Database)
            .filter_by(id=db_id)
            .one()
        )
        return Response(
            json.dumps({'schemas': database.all_schema_names()}),
            mimetype="application/json")

    @api
    @has_access_api
    @expose("/tables/<db_id>/<schema>/<substr>/")
    def tables(self, db_id, schema, substr):
        """Endpoint to fetch the list of tables for given database"""
        schema = utils.js_string_to_python(schema)
        substr = utils.js_string_to_python(substr)
        database = db.session.query(models.Database).filter_by(id=db_id).one()
        table_names = self.accessible_by_user(
            database, database.all_table_names(schema), schema)
        view_names = self.accessible_by_user(
            database, database.all_view_names(schema), schema)

        if substr:
            table_names = [tn for tn in table_names if substr in tn]
            view_names = [vn for vn in view_names if substr in vn]

        max_items = config.get('MAX_TABLE_NAMES') or len(table_names)
        total_items = len(table_names) + len(view_names)
        max_tables = len(table_names)
        max_views = len(view_names)
        if total_items and substr:
            max_tables = max_items * len(table_names) // total_items
            max_views = max_items * len(view_names) // total_items

        table_options = [{'value': tn, 'label': tn}
                         for tn in table_names[:max_tables]]
        table_options.extend([{'value': vn, 'label': '[view] {}'.format(vn)}
                              for vn in view_names[:max_views]])
        payload = {
            'tableLength': len(table_names) + len(view_names),
            'options': table_options,
        }
        return json_success(json.dumps(payload))

    @api
    @has_access_api
    @expose("/copy_dash/<dashboard_id>/", methods=['GET', 'POST'])
    def copy_dash(self, dashboard_id):
        """Copy dashboard"""
        session = db.session()
        data = json.loads(request.form.get('data'))
        dash = models.Dashboard()
        original_dash = (session
                         .query(models.Dashboard)
                         .filter_by(id=dashboard_id).first())

        dash.owners = [g.user] if g.user else []
        dash.dashboard_title = data['dashboard_title']
        dash.slices = original_dash.slices
        dash.params = original_dash.params

        self._set_dash_metadata(dash, data)
        session.add(dash)
        session.commit()
        dash_json = dash.json_data
        session.close()
        return json_success(dash_json)

    @api
    @has_access_api
    @expose("/save_dash/<dashboard_id>/", methods=['GET', 'POST'])
    def save_dash(self, dashboard_id):
        """Save a dashboard's metadata"""
        session = db.session()
        dash = (session
                .query(models.Dashboard)
                .filter_by(id=dashboard_id).first())
        check_ownership(dash, raise_if_false=True)
        data = json.loads(request.form.get('data'))
        self._set_dash_metadata(dash, data)
        session.merge(dash)
        session.commit()
        session.close()
        return "SUCCESS"

    @staticmethod
    def _set_dash_metadata(dashboard, data):
        positions = data['positions']
        slice_ids = [int(d['slice_id']) for d in positions]
        dashboard.slices = [o for o in dashboard.slices if o.id in slice_ids]
        positions = sorted(data['positions'], key=lambda x: int(x['slice_id']))
        dashboard.position_json = json.dumps(
            positions, indent=4, sort_keys=True)
        md = dashboard.params_dict
        dashboard.css = data['css']

        if 'filter_immune_slices' not in md:
            md['filter_immune_slices'] = []
        if 'filter_immune_slice_fields' not in md:
            md['filter_immune_slice_fields'] = {}
        md['expanded_slices'] = data['expanded_slices']
        dashboard.json_metadata = json.dumps(md, indent=4)

    @api
    @has_access_api
    @expose("/add_slices/<dashboard_id>/", methods=['POST'])
    def add_slices(self, dashboard_id):
        """Add and save slices to a dashboard"""
        data = json.loads(request.form.get('data'))
        session = db.session()
        Slice = models.Slice  # noqa
        dash = (
            session.query(models.Dashboard).filter_by(id=dashboard_id).first())
        check_ownership(dash, raise_if_false=True)
        new_slices = session.query(Slice).filter(
            Slice.id.in_(data['slice_ids']))
        dash.slices += new_slices
        session.merge(dash)
        session.commit()
        session.close()
        return "SLICES ADDED"

    @api
    @has_access_api
    @expose("/testconn", methods=["POST", "GET"])
    def testconn(self):
        """Tests a sqla connection"""
        try:
            uri = request.json.get('uri')
            db_name = request.json.get('name')
            if db_name:
                database = (
                    db.session
                    .query(models.Database)
                    .filter_by(database_name=db_name)
                    .first()
                )
                if database and uri == database.safe_sqlalchemy_uri():
                    # the password-masked uri was passed
                    # use the URI associated with this database
                    uri = database.sqlalchemy_uri_decrypted
            connect_args = (
                request.json
                .get('extras', {})
                .get('engine_params', {})
                .get('connect_args', {}))
            engine = create_engine(uri, connect_args=connect_args)
            engine.connect()
            return json.dumps(engine.table_names(), indent=4)
        except Exception as e:
            return json_error_response((
                "Connection failed!\n\n"
                "The error message returned was:\n{}").format(e))

    @api
    @has_access_api
    @expose("/recent_activity/<user_id>/", methods=['GET'])
    def recent_activity(self, user_id):
        """Recent activity (actions) for a given user"""
        M = models  # noqa
        qry = (
            db.session.query(M.Log, M.Dashboard, M.Slice)
            .outerjoin(
                M.Dashboard,
                M.Dashboard.id == M.Log.dashboard_id
            )
            .outerjoin(
                M.Slice,
                M.Slice.id == M.Log.slice_id
            )
            .filter(
                sqla.and_(
                    ~M.Log.action.in_(('queries', 'shortner', 'sql_json')),
                    M.Log.user_id == user_id,
                )
            )
            .order_by(M.Log.dttm.desc())
            .limit(1000)
        )
        payload = []
        for log in qry.all():
            item_url = None
            item_title = None
            if log.Dashboard:
                item_url = log.Dashboard.url
                item_title = log.Dashboard.dashboard_title
            elif log.Slice:
                item_url = log.Slice.slice_url
                item_title = log.Slice.slice_name

            payload.append({
                'action': log.Log.action,
                'item_url': item_url,
                'item_title': item_title,
                'time': log.Log.dttm,
            })
        return json_success(
            json.dumps(payload, default=utils.json_int_dttm_ser))

    @api
    @has_access_api
    @expose("/fave_dashboards/<user_id>/", methods=['GET'])
    def fave_dashboards(self, user_id):
        qry = (
            db.session.query(
                models.Dashboard,
                models.FavStar.dttm,
            )
            .join(
                models.FavStar,
                sqla.and_(
                    models.FavStar.user_id == int(user_id),
                    models.FavStar.class_name == 'Dashboard',
                    models.Dashboard.id == models.FavStar.obj_id,
                )
            )
            .order_by(
                models.FavStar.dttm.desc()
            )
        )
        payload = []
        for o in qry.all():
            d = {
                'id': o.Dashboard.id,
                'dashboard': o.Dashboard.dashboard_link(),
                'title': o.Dashboard.dashboard_title,
                'url': o.Dashboard.url,
                'dttm': o.dttm,
            }
            if o.Dashboard.created_by:
                user = o.Dashboard.created_by
                d['creator'] = str(user)
                d['creator_url'] = '/superset/profile/{}/'.format(
                    user.username)
            payload.append(d)
        return json_success(
            json.dumps(payload, default=utils.json_int_dttm_ser))

    @api
    @has_access_api
    @expose("/created_dashboards/<user_id>/", methods=['GET'])
    def created_dashboards(self, user_id):
        Dash = models.Dashboard  # noqa
        qry = (
            db.session.query(
                Dash,
            )
            .filter(
                sqla.or_(
                    Dash.created_by_fk == user_id,
                    Dash.changed_by_fk == user_id,
                )
            )
            .order_by(
                Dash.changed_on.desc()
            )
        )
        payload = [{
            'id': o.id,
            'dashboard': o.dashboard_link(),
            'title': o.dashboard_title,
            'url': o.url,
            'dttm': o.changed_on,
        } for o in qry.all()]
        return json_success(
            json.dumps(payload, default=utils.json_int_dttm_ser))

    @api
    @has_access_api
    @expose("/created_slices/<user_id>/", methods=['GET'])
    def created_slices(self, user_id):
        """List of slices created by this user"""
        Slice = models.Slice  # noqa
        qry = (
            db.session.query(Slice)
            .filter(
                sqla.or_(
                    Slice.created_by_fk == user_id,
                    Slice.changed_by_fk == user_id,
                )
            )
            .order_by(Slice.changed_on.desc())
        )
        payload = [{
            'id': o.id,
            'title': o.slice_name,
            'url': o.slice_url,
            'dttm': o.changed_on,
        } for o in qry.all()]
        return json_success(
            json.dumps(payload, default=utils.json_int_dttm_ser))

    @api
    @has_access_api
    @expose("/fave_slices/<user_id>/", methods=['GET'])
    def fave_slices(self, user_id):
        """Favorite slices for a user"""
        qry = (
            db.session.query(
                models.Slice,
                models.FavStar.dttm,
            )
            .join(
                models.FavStar,
                sqla.and_(
                    models.FavStar.user_id == int(user_id),
                    models.FavStar.class_name == 'slice',
                    models.Slice.id == models.FavStar.obj_id,
                )
            )
            .order_by(
                models.FavStar.dttm.desc()
            )
        )
        payload = []
        for o in qry.all():
            d = {
                'id': o.Slice.id,
                'title': o.Slice.slice_name,
                'url': o.Slice.slice_url,
                'dttm': o.dttm,
            }
            if o.Slice.created_by:
                user = o.Slice.created_by
                d['creator'] = str(user)
                d['creator_url'] = '/superset/profile/{}/'.format(
                    user.username)
            payload.append(d)
        return json_success(
            json.dumps(payload, default=utils.json_int_dttm_ser))

    @api
    @has_access_api
    @expose("/warm_up_cache/", methods=['GET'])
    def warm_up_cache(self):
        """Warms up the cache for the slice or table."""
        slices = None
        session = db.session()
        slice_id = request.args.get('slice_id')
        table_name = request.args.get('table_name')
        db_name = request.args.get('db_name')

        if not slice_id and not (table_name and db_name):
            return json_error_response(__(
                "Malformed request. slice_id or table_name and db_name "
                "arguments are expected"), status=400)
        if slice_id:
            slices = session.query(models.Slice).filter_by(id=slice_id).all()
            if not slices:
                return json_error_response(__(
                    "Slice %(id)s not found", id=slice_id), status=404)
        elif table_name and db_name:
            SqlaTable = ConnectorRegistry.sources['table']
            table = (
                session.query(SqlaTable)
                .join(models.Database)
                .filter(
                    models.Database.database_name == db_name or
                    SqlaTable.table_name == table_name)
            ).first()
            if not table:
                return json_error_response(__(
                    "Table %(t)s wasn't found in the database %(d)s",
                    t=table_name, s=db_name), status=404)
            slices = session.query(models.Slice).filter_by(
                datasource_id=table.id,
                datasource_type=table.type).all()

        for slc in slices:
            try:
                obj = slc.get_viz()
                obj.get_json(force=True)
            except Exception as e:
                return json_error_response(utils.error_msg_from_exception(e))
        return json_success(json.dumps(
            [{"slice_id": slc.id, "slice_name": slc.slice_name}
             for slc in slices]))

    @expose("/favstar/<class_name>/<obj_id>/<action>/")
    def favstar(self, class_name, obj_id, action):
        """Toggle favorite stars on Slices and Dashboard"""
        session = db.session()
        FavStar = models.FavStar  # noqa
        count = 0
        favs = session.query(FavStar).filter_by(
            class_name=class_name, obj_id=obj_id,
            user_id=g.user.get_id()).all()
        if action == 'select':
            if not favs:
                session.add(
                    FavStar(
                        class_name=class_name,
                        obj_id=obj_id,
                        user_id=g.user.get_id(),
                        dttm=datetime.now()
                    )
                )
            count = 1
        elif action == 'unselect':
            for fav in favs:
                session.delete(fav)
        else:
            count = len(favs)
        session.commit()
        return json_success(json.dumps({'count': count}))

    @has_access
    @expose("/dashboard/<dashboard_id>/")
    def dashboard(self, dashboard_id):
        """Server side rendering for a dashboard"""
        session = db.session()
        qry = session.query(models.Dashboard)
        if dashboard_id.isdigit():
            qry = qry.filter_by(id=int(dashboard_id))
        else:
            qry = qry.filter_by(slug=dashboard_id)

        dash = qry.one()
        datasources = {slc.datasource for slc in dash.slices}
        for datasource in datasources:
            if not self.datasource_access(datasource):
                flash(
                    __(get_datasource_access_error_msg(datasource.name)),
                    "danger")
                return redirect(
                    'superset/request_access/?'
                    'dashboard_id={dash.id}&'
                    ''.format(**locals()))

        # Hack to log the dashboard_id properly, even when getting a slug
        @log_this
        def dashboard(**kwargs):  # noqa
            pass
        dashboard(dashboard_id=dash.id)
        dash_edit_perm = check_ownership(dash, raise_if_false=False)
        dash_save_perm = \
            dash_edit_perm and self.can_access('can_save_dash', 'Superset')
        standalone = request.args.get("standalone") == "true"
        context = dict(
            user_id=g.user.get_id(),
            dash_save_perm=dash_save_perm,
            dash_edit_perm=dash_edit_perm,
            standalone_mode=standalone,
        )
        return self.render_template(
            "superset/dashboard.html",
            dashboard=dash,
            context=json.dumps(context),
            standalone_mode=standalone,
        )

    @has_access
    @expose("/sync_druid/", methods=['POST'])
    @log_this
    def sync_druid_source(self):
        """Syncs the druid datasource in main db with the provided config.

        The endpoint takes 3 arguments:
            user - user name to perform the operation as
            cluster - name of the druid cluster
            config - configuration stored in json that contains:
                name: druid datasource name
                dimensions: list of the dimensions, they become druid columns
                    with the type STRING
                metrics_spec: list of metrics (dictionary). Metric consists of
                    2 attributes: type and name. Type can be count,
                    etc. `count` type is stored internally as longSum
            other fields will be ignored.

            Example: {
                "name": "test_click",
                "metrics_spec": [{"type": "count", "name": "count"}],
                "dimensions": ["affiliate_id", "campaign", "first_seen"]
            }
        """
        payload = request.get_json(force=True)
        druid_config = payload['config']
        user_name = payload['user']
        cluster_name = payload['cluster']

        user = sm.find_user(username=user_name)
        DruidDatasource = ConnectorRegistry.sources['druid']
        DruidCluster = DruidDatasource.cluster_class
        if not user:
            err_msg = __("Can't find User '%(name)s', please ask your admin "
                         "to create one.", name=user_name)
            logging.error(err_msg)
            return json_error_response(err_msg)
        cluster = db.session.query(DruidCluster).filter_by(
            cluster_name=cluster_name).first()
        if not cluster:
            err_msg = __("Can't find DruidCluster with cluster_name = "
                         "'%(name)s'", name=cluster_name)
            logging.error(err_msg)
            return json_error_response(err_msg)
        try:
            DruidDatasource.sync_to_db_from_config(
                druid_config, user, cluster)
        except Exception as e:
            logging.exception(utils.error_msg_from_exception(e))
            return json_error_response(utils.error_msg_from_exception(e))
        return Response(status=201)

    @has_access
    @expose("/sqllab_viz/", methods=['POST'])
    @log_this
    def sqllab_viz(self):
        SqlaTable = ConnectorRegistry.sources['table']
        data = json.loads(request.form.get('data'))
        table_name = data.get('datasourceName')
        viz_type = data.get('chartType')
        SqlaTable = ConnectorRegistry.sources['table']
        table = (
            db.session.query(SqlaTable)
            .filter_by(table_name=table_name)
            .first()
        )
        if not table:
            table = SqlaTable(table_name=table_name)
        table.database_id = data.get('dbId')
        q = SupersetQuery(data.get('sql'))
        table.sql = q.stripped()
        db.session.add(table)
        cols = []
        dims = []
        metrics = []
        for column_name, config in data.get('columns').items():
            is_dim = config.get('is_dim', False)
            SqlaTable = ConnectorRegistry.sources['table']
<<<<<<< HEAD
            TableColumn = SqlaTable.column_cls
            SqlMetric = SqlaTable.metric_cls

=======
            TableColumn = SqlaTable.column_class
            SqlMetric = SqlaTable.metric_class
>>>>>>> b35f6b0a
            col = TableColumn(
                column_name=column_name,
                filterable=is_dim,
                groupby=is_dim,
                is_dttm=config.get('is_date', False),
                type=config.get('type', False),
            )
            cols.append(col)
            if is_dim:
                dims.append(col)
            agg = config.get('agg')
            if agg:
                if agg == 'count_distinct':
                    metrics.append(SqlMetric(
                        metric_name="{agg}__{column_name}".format(**locals()),
                        expression="COUNT(DISTINCT {column_name})"
                        .format(**locals()),
                    ))
                else:
                    metrics.append(SqlMetric(
                        metric_name="{agg}__{column_name}".format(**locals()),
                        expression="{agg}({column_name})".format(**locals()),
                    ))
        if not metrics:
            metrics.append(SqlMetric(
                metric_name="count".format(**locals()),
                expression="count(*)".format(**locals()),
            ))
        table.columns = cols
        table.metrics = metrics
        db.session.commit()
        params = {
            'viz_type': viz_type,
            'groupby': dims[0].column_name if dims else None,
            'metrics': metrics[0].metric_name if metrics else None,
            'metric': metrics[0].metric_name if metrics else None,
            'since': '100 years ago',
            'limit': '0',
        }
        params = "&".join([k + '=' + v for k, v in params.items() if v])
        return '/superset/explore/table/{table.id}/?{params}'.format(
            **locals())

    @has_access
    @expose("/table/<database_id>/<table_name>/<schema>/")
    @log_this
    def table(self, database_id, table_name, schema):
        schema = utils.js_string_to_python(schema)
        mydb = db.session.query(
            models.Database).filter_by(
            id=database_id).one()
        cols = []
        indexes = []
        t = mydb.get_columns(table_name, schema)
        try:
            t = mydb.get_columns(table_name, schema)
            indexes = mydb.get_indexes(table_name, schema)
            primary_key = mydb.get_pk_constraint(table_name, schema)
            foreign_keys = mydb.get_foreign_keys(table_name, schema)
        except Exception as e:
            return json_error_response(utils.error_msg_from_exception(e))
        keys = []
        if primary_key and primary_key.get('constrained_columns'):
            primary_key['column_names'] = primary_key.pop(
                'constrained_columns')
            primary_key['type'] = 'pk'
            keys += [primary_key]
        for fk in foreign_keys:
            fk['column_names'] = fk.pop('constrained_columns')
            fk['type'] = 'fk'
        keys += foreign_keys
        for idx in indexes:
            idx['type'] = 'index'
        keys += indexes

        for col in t:
            dtype = ""
            try:
                dtype = '{}'.format(col['type'])
            except:
                pass
            cols.append({
                'name': col['name'],
                'type': dtype.split('(')[0] if '(' in dtype else dtype,
                'longType': dtype,
                'keys': [
                    k for k in keys
                    if col['name'] in k.get('column_names')
                ],
            })
        tbl = {
            'name': table_name,
            'columns': cols,
            'selectStar': mydb.select_star(
                table_name, schema=schema, show_cols=True, indent=True),
            'primaryKey': primary_key,
            'foreignKeys': foreign_keys,
            'indexes': keys,
        }
        return json_success(json.dumps(tbl))

    @has_access
    @expose("/extra_table_metadata/<database_id>/<table_name>/<schema>/")
    @log_this
    def extra_table_metadata(self, database_id, table_name, schema):
        schema = utils.js_string_to_python(schema)
        mydb = db.session.query(
            models.Database).filter_by(
            id=database_id).one()
        payload = mydb.db_engine_spec.extra_table_metadata(
            mydb, table_name, schema)
        return json_success(json.dumps(payload))

    @has_access
    @expose("/select_star/<database_id>/<table_name>/")
    @log_this
    def select_star(self, database_id, table_name):
        mydb = db.session.query(
            models.Database).filter_by(id=database_id).first()
        return self.render_template(
            "superset/ajah.html",
            content=mydb.select_star(table_name, show_cols=True)
        )

    @expose("/theme/")
    def theme(self):
        return self.render_template('superset/theme.html')

    @has_access_api
    @expose("/cached_key/<key>/")
    @log_this
    def cached_key(self, key):
        """Returns a key from the cache"""
        resp = cache.get(key)
        if resp:
            return resp
        return "nope"

    @has_access_api
    @expose("/results/<key>/")
    @log_this
    def results(self, key):
        """Serves a key off of the results backend"""
        if not results_backend:
            return json_error_response("Results backend isn't configured")

        blob = results_backend.get(key)
        if not blob:
            return json_error_response(
                "Data could not be retrieved. "
                "You may want to re-run the query.",
                status=410
            )

        query = db.session.query(models.Query).filter_by(results_key=key).one()
        rejected_tables = self.rejected_datasources(
            query.sql, query.database, query.schema)
        if rejected_tables:
            return json_error_response(get_datasource_access_error_msg(
                '{}'.format(rejected_tables)))

        payload = utils.zlib_uncompress_to_string(blob)
        display_limit = app.config.get('DISPLAY_SQL_MAX_ROW', None)
        if display_limit:
            payload_json = json.loads(payload)
            payload_json['data'] = payload_json['data'][:display_limit]
        return json_success(
            json.dumps(payload_json, default=utils.json_iso_dttm_ser))

    @has_access_api
    @expose("/stop_query/", methods=['POST'])
    @log_this
    def stop_query(self):
        client_id = request.form.get('client_id')
        query = db.session.query(models.Query).filter_by(
            client_id=client_id).one()
        if query.user_id != g.user.id:
            return json_error_response(
                "Only original author can stop the query.")
        query.status = utils.QueryStatus.STOPPED
        db.session.commit()
        return Response(201)

    @has_access_api
    @expose("/sql_json/", methods=['POST', 'GET'])
    @log_this
    def sql_json(self):
        """Runs arbitrary sql and returns and json"""
        async = request.form.get('runAsync') == 'true'
        sql = request.form.get('sql')
        database_id = request.form.get('database_id')
        schema = request.form.get('schema') or None

        session = db.session()
        mydb = session.query(models.Database).filter_by(id=database_id).one()

        if not mydb:
            json_error_response(
                'Database with id {} is missing.'.format(database_id))

        rejected_tables = self.rejected_datasources(sql, mydb, schema)
        if rejected_tables:
            return json_error_response(get_datasource_access_error_msg(
                '{}'.format(rejected_tables)))
        session.commit()

        select_as_cta = request.form.get('select_as_cta') == 'true'
        tmp_table_name = request.form.get('tmp_table_name')
        if select_as_cta and mydb.force_ctas_schema:
            tmp_table_name = '{}.{}'.format(
                mydb.force_ctas_schema,
                tmp_table_name
            )

        query = models.Query(
            database_id=int(database_id),
            limit=int(app.config.get('SQL_MAX_ROW', None)),
            sql=sql,
            schema=schema,
            select_as_cta=request.form.get('select_as_cta') == 'true',
            start_time=utils.now_as_float(),
            tab_name=request.form.get('tab'),
            status=QueryStatus.PENDING if async else QueryStatus.RUNNING,
            sql_editor_id=request.form.get('sql_editor_id'),
            tmp_table_name=tmp_table_name,
            user_id=int(g.user.get_id()),
            client_id=request.form.get('client_id'),
        )
        session.add(query)
        session.commit()
        query_id = query.id

        # Async request.
        if async:
            # Ignore the celery future object and the request may time out.
            sql_lab.get_sql_results.delay(
                query_id, return_results=False,
                store_results=not query.select_as_cta)
            return json_success(json.dumps(
                {'query': query.to_dict()}, default=utils.json_int_dttm_ser,
                allow_nan=False), status=202)

        # Sync request.
        try:
            SQLLAB_TIMEOUT = config.get("SQLLAB_TIMEOUT")
            with utils.timeout(
                    seconds=SQLLAB_TIMEOUT,
                    error_message=(
                        "The query exceeded the {SQLLAB_TIMEOUT} seconds "
                        "timeout. You may want to run your query as a "
                        "`CREATE TABLE AS` to prevent timeouts."
                    ).format(**locals())):
                data = sql_lab.get_sql_results(query_id, return_results=True)
        except Exception as e:
            logging.exception(e)
            return json_error_response("{}".format(e))
        return json_success(data)

    @has_access
    @expose("/csv/<client_id>")
    @log_this
    def csv(self, client_id):
        """Download the query results as csv."""
        query = (
            db.session.query(models.Query)
            .filter_by(client_id=client_id)
            .one()
        )

        rejected_tables = self.rejected_datasources(
            query.sql, query.database, query.schema)
        if rejected_tables:
            flash(
                get_datasource_access_error_msg(
                    '{}'.format(rejected_tables)))
            return redirect('/')
        blob = None
        if results_backend and query.results_key:
            blob = results_backend.get(query.results_key)
        if blob:
            json_payload = utils.zlib_uncompress_to_string(blob)
            obj = json.loads(json_payload)
            columns = [c['name'] for c in obj['columns']]
            df = pd.DataFrame.from_records(obj['data'], columns=columns)
            csv = df.to_csv(index=False, encoding='utf-8')
        else:
            sql = query.select_sql or query.executed_sql
            df = query.database.get_df(sql, query.schema)
            # TODO(bkyryliuk): add compression=gzip for big files.
            csv = df.to_csv(index=False, encoding='utf-8')
        response = Response(csv, mimetype='text/csv')
        response.headers['Content-Disposition'] = (
            'attachment; filename={}.csv'.format(query.name))
        return response

    @has_access
    @expose("/fetch_datasource_metadata")
    @log_this
    def fetch_datasource_metadata(self):
        datasource_id, datasource_type = (
            request.args.get('datasourceKey').split('__'))
        datasource_class = ConnectorRegistry.sources[datasource_type]
        datasource = (
            db.session.query(datasource_class)
            .filter_by(id=int(datasource_id))
            .first()
        )

        # Check if datasource exists
        if not datasource:
            return json_error_response(DATASOURCE_MISSING_ERR)

        # Check permission for datasource
        if not self.datasource_access(datasource):
            return json_error_response(DATASOURCE_ACCESS_ERR)
        return json_success(json.dumps(datasource.data))

    @expose("/queries/<last_updated_ms>")
    def queries(self, last_updated_ms):
        """Get the updated queries."""
        if not g.user.get_id():
            return json_error_response(
                "Please login to access the queries.", status=403)

        # Unix time, milliseconds.
        last_updated_ms_int = int(
            float(last_updated_ms)) if last_updated_ms else 0

        # UTC date time, same that is stored in the DB.
        last_updated_dt = utils.EPOCH + \
            timedelta(seconds=last_updated_ms_int / 1000)

        sql_queries = (
            db.session.query(models.Query)
            .filter(
                models.Query.user_id == g.user.get_id(),
                models.Query.changed_on >= last_updated_dt,
            )
            .all()
        )
        dict_queries = {q.client_id: q.to_dict() for q in sql_queries}
        return json_success(
            json.dumps(dict_queries, default=utils.json_int_dttm_ser))

    @has_access
    @expose("/search_queries")
    @log_this
    def search_queries(self):
        """Search for queries."""
        query = db.session.query(models.Query)
        search_user_id = request.args.get('user_id')
        database_id = request.args.get('database_id')
        search_text = request.args.get('search_text')
        status = request.args.get('status')
        # From and To time stamp should be Epoch timestamp in seconds
        from_time = request.args.get('from')
        to_time = request.args.get('to')

        if search_user_id:
            # Filter on db Id
            query = query.filter(models.Query.user_id == search_user_id)

        if database_id:
            # Filter on db Id
            query = query.filter(models.Query.database_id == database_id)

        if status:
            # Filter on status
            query = query.filter(models.Query.status == status)

        if search_text:
            # Filter on search text
            query = query \
                .filter(models.Query.sql.like('%{}%'.format(search_text)))

        if from_time:
            query = query.filter(models.Query.start_time > int(from_time))

        if to_time:
            query = query.filter(models.Query.start_time < int(to_time))

        query_limit = config.get('QUERY_SEARCH_LIMIT', 1000)
        sql_queries = (
            query.order_by(models.Query.start_time.asc())
            .limit(query_limit)
            .all()
        )

        dict_queries = [q.to_dict() for q in sql_queries]

        return Response(
            json.dumps(dict_queries, default=utils.json_int_dttm_ser),
            status=200,
            mimetype="application/json")

    @app.errorhandler(500)
    def show_traceback(self):
        return render_template(
            'superset/traceback.html',
            error_msg=get_error_msg(),
        ), 500

    @expose("/welcome")
    def welcome(self):
        """Personalized welcome page"""
        if not g.user or not g.user.get_id():
            return redirect(appbuilder.get_url_for_login)
        return self.render_template('superset/welcome.html', utils=utils)

    @has_access
    @expose("/profile/<username>/")
    def profile(self, username):
        """User profile page"""
        if not username and g.user:
            username = g.user.username
        user = (
            db.session.query(ab_models.User)
            .filter_by(username=username)
            .one()
        )
        roles = {}
        from collections import defaultdict
        permissions = defaultdict(set)
        for role in user.roles:
            perms = set()
            for perm in role.permissions:
                perms.add(
                    (perm.permission.name, perm.view_menu.name)
                )
                if perm.permission.name in (
                        'datasource_access', 'database_access'):
                    permissions[perm.permission.name].add(perm.view_menu.name)
            roles[role.name] = [
                [perm.permission.name, perm.view_menu.name]
                for perm in role.permissions
            ]
        payload = {
            'user': {
                'username': user.username,
                'firstName': user.first_name,
                'lastName': user.last_name,
                'userId': user.id,
                'isActive': user.is_active(),
                'createdOn': user.created_on.isoformat(),
                'email': user.email,
                'roles': roles,
                'permissions': permissions,
            }
        }
        return self.render_template(
            'superset/profile.html',
            title=user.username + "'s profile",
            navbar_container=True,
            bootstrap_data=json.dumps(payload, default=utils.json_iso_dttm_ser)
        )

    @has_access
    @expose("/sqllab")
    def sqllab(self):
        """SQL Editor"""
        d = {
            'defaultDbId': config.get('SQLLAB_DEFAULT_DBID'),
        }
        return self.render_template(
            'superset/sqllab.html',
            bootstrap_data=json.dumps(d, default=utils.json_iso_dttm_ser)
        )
appbuilder.add_view_no_menu(Superset)


class CssTemplateModelView(SupersetModelView, DeleteMixin):
    datamodel = SQLAInterface(models.CssTemplate)
    list_columns = ['template_name']
    edit_columns = ['template_name', 'css']
    add_columns = edit_columns


class CssTemplateAsyncModelView(CssTemplateModelView):
    list_columns = ['template_name', 'css']

appbuilder.add_separator("Sources")
appbuilder.add_view(
    CssTemplateModelView,
    "CSS Templates",
    label=__("CSS Templates"),
    icon="fa-css3",
    category="Manage",
    category_label=__("Manage"),
    category_icon='')

appbuilder.add_view_no_menu(CssTemplateAsyncModelView)

appbuilder.add_link(
    'SQL Editor',
    href='/superset/sqllab',
    category_icon="fa-flask",
    icon="fa-flask",
    category='SQL Lab')
appbuilder.add_link(
    'Query Search',
    href='/superset/sqllab#search',
    icon="fa-search",
    category_icon="fa-flask",
    category='SQL Lab')


@app.after_request
def apply_caching(response):
    """Applies the configuration's http headers to all responses"""
    for k, v in config.get('HTTP_HEADERS').items():
        response.headers[k] = v
    return response


# ---------------------------------------------------------------------
# Redirecting URL from previous names
class RegexConverter(BaseConverter):

    def __init__(self, url_map, *items):
        super(RegexConverter, self).__init__(url_map)
        self.regex = items[0]
app.url_map.converters['regex'] = RegexConverter


@app.route('/<regex("panoramix\/.*"):url>')
def panoramix(url):  # noqa
    return redirect(request.full_path.replace('panoramix', 'superset'))


@app.route('/<regex("caravel\/.*"):url>')
def caravel(url):  # noqa
    return redirect(request.full_path.replace('caravel', 'superset'))


# ---------------------------------------------------------------------<|MERGE_RESOLUTION|>--- conflicted
+++ resolved
@@ -1782,14 +1782,8 @@
         for column_name, config in data.get('columns').items():
             is_dim = config.get('is_dim', False)
             SqlaTable = ConnectorRegistry.sources['table']
-<<<<<<< HEAD
-            TableColumn = SqlaTable.column_cls
-            SqlMetric = SqlaTable.metric_cls
-
-=======
             TableColumn = SqlaTable.column_class
             SqlMetric = SqlaTable.metric_class
->>>>>>> b35f6b0a
             col = TableColumn(
                 column_name=column_name,
                 filterable=is_dim,
