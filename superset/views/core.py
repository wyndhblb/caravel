--- conflicted
+++ resolved
@@ -74,25 +74,6 @@
     return Response(json_msg, status=status, mimetype="application/json")
 
 
-<<<<<<< HEAD
-def api(f):
-    """
-    A decorator to label an endpoint as an API. Catches uncaught exceptions and
-    return the response in the JSON format
-    """
-
-    def wraps(self, *args, **kwargs):
-        try:
-            return f(self, *args, **kwargs)
-        except Exception as e:
-            logging.exception(e)
-            return json_error_response(get_error_msg())
-
-    return functools.update_wrapper(wraps, f)
-
-
-=======
->>>>>>> a0ddbb9e
 def is_owner(obj, user):
     """ Check if user is owner of the slice """
     return obj and obj.owners and user in obj.owners
@@ -124,15 +105,15 @@
     orig_obj = session.query(obj.__class__).filter_by(id=obj.id).first()
     owner_names = (user.username for user in orig_obj.owners)
     if (
-            hasattr(orig_obj, 'created_by') and
-            orig_obj.created_by and
-            orig_obj.created_by.username == g.user.username):
+                    hasattr(orig_obj, 'created_by') and
+                    orig_obj.created_by and
+                    orig_obj.created_by.username == g.user.username):
         return True
     if (
-            hasattr(orig_obj, 'owners') and
-            g.user and
-            hasattr(g.user, 'username') and
-            g.user.username in owner_names):
+                        hasattr(orig_obj, 'owners') and
+                        g.user and
+                    hasattr(g.user, 'username') and
+                    g.user.username in owner_names):
         return True
     if raise_if_false:
         raise security_exception
@@ -141,7 +122,6 @@
 
 
 class SliceFilter(SupersetFilter):
-
     def apply(self, query, func):  # noqa
         if self.has_all_datasource_access():
             return query
@@ -163,15 +143,15 @@
         datasource_perms = self.get_view_menus('datasource_access')
         slice_ids_qry = (
             db.session
-            .query(Slice.id)
-            .filter(Slice.perm.in_(datasource_perms))
+                .query(Slice.id)
+                .filter(Slice.perm.in_(datasource_perms))
         )
         query = query.filter(
             Dash.id.in_(
                 db.session.query(Dash.id)
-                .distinct()
-                .join(Dash.slices)
-                .filter(Slice.id.in_(slice_ids_qry))
+                    .distinct()
+                    .join(Dash.slices)
+                    .filter(Slice.id.in_(slice_ids_qry))
             )
         )
         return query
@@ -678,8 +658,7 @@
     @expose("/datasources/")
     def datasources(self):
         datasources = ConnectorRegistry.get_all_datasources(db.session)
-        datasources = [(str(o.id) + '__' + o.type, repr(o))
-                       for o in datasources]
+        datasources = [(str(o.id) + '__' + o.type, repr(o)) for o in datasources]
         return self.json_response(datasources)
 
     @has_access_api
@@ -713,8 +692,7 @@
                         dbs['name'], ds_name, schema=schema['name'])
                     db_ds_names.add(fullname)
 
-        existing_datasources = ConnectorRegistry.get_all_datasources(
-            db.session)
+        existing_datasources = ConnectorRegistry.get_all_datasources(db.session)
         datasources = [
             d for d in existing_datasources if d.full_name in db_ds_names]
         role = sm.find_role(role_name)
@@ -745,8 +723,8 @@
         if dashboard_id:
             dash = (
                 db.session.query(models.Dashboard)
-                .filter_by(id=int(dashboard_id))
-                .one()
+                    .filter_by(id=int(dashboard_id))
+                    .one()
             )
             datasources |= dash.datasources
         datasource_id = request.args.get('datasource_id')
@@ -755,8 +733,8 @@
             ds_class = ConnectorRegistry.sources.get(datasource_type)
             datasource = (
                 db.session.query(ds_class)
-                .filter_by(id=int(datasource_id))
-                .one()
+                    .filter_by(id=int(datasource_id))
+                    .one()
             )
             datasources.add(datasource)
         if request.args.get('action') == 'go':
@@ -810,11 +788,11 @@
 
         requests = (
             session.query(DAR)
-            .filter(
+                .filter(
                 DAR.datasource_id == datasource_id,
                 DAR.datasource_type == datasource_type,
                 DAR.created_by_fk == requested_by.id)
-            .all()
+                .all()
         )
 
         if not requests:
@@ -886,8 +864,8 @@
         if slice_id:
             slc = (
                 db.session.query(models.Slice)
-                .filter_by(id=slice_id)
-                .one()
+                    .filter_by(id=slice_id)
+                    .one()
             )
             return slc.get_viz()
         else:
@@ -907,7 +885,7 @@
         viz_obj = self.get_viz(slice_id)
         endpoint = (
             '/superset/explore/{}/{}?form_data={}'
-            .format(
+                .format(
                 viz_obj.datasource.type,
                 viz_obj.datasource.id,
                 json.dumps(viz_obj.form_data)
@@ -1012,8 +990,8 @@
         error_redirect = '/slicemodelview/list/'
         datasource = (
             db.session.query(ConnectorRegistry.sources[datasource_type])
-            .filter_by(id=datasource_id)
-            .one()
+                .filter_by(id=datasource_id)
+                .one()
         )
 
         if not datasource:
@@ -1090,8 +1068,8 @@
         datasource_class = ConnectorRegistry.sources[datasource_type]
         datasource = (
             db.session.query(datasource_class)
-            .filter_by(id=datasource_id)
-            .first()
+                .filter_by(id=datasource_id)
+                .first()
         )
 
         if not datasource:
@@ -1132,8 +1110,8 @@
         if request.args.get('add_to_dash') == 'existing':
             dash = (
                 db.session.query(models.Dashboard)
-                .filter_by(id=int(request.args.get('save_to_dashboard_id')))
-                .one()
+                    .filter_by(id=int(request.args.get('save_to_dashboard_id')))
+                    .one()
             )
             flash(
                 "Slice [{}] was added to dashboard [{}]".format(
@@ -1198,14 +1176,14 @@
         Log = models.Log  # noqa
         qry = (
             db.session
-            .query(
+                .query(
                 Log.dt,
                 sqla.func.count())
-            .group_by(Log.dt)
-            .all()
+                .group_by(Log.dt)
+                .all()
         )
         payload = {str(time.mktime(dt.timetuple())):
-                   ccount for dt, ccount in qry if dt}
+                       ccount for dt, ccount in qry if dt}
         return json_success(json.dumps(payload))
 
     @api
@@ -1215,9 +1193,9 @@
         db_id = int(db_id)
         database = (
             db.session
-            .query(models.Database)
-            .filter_by(id=db_id)
-            .one()
+                .query(models.Database)
+                .filter_by(id=db_id)
+                .one()
         )
         return Response(
             json.dumps({'schemas': database.all_schema_names()}),
@@ -1249,7 +1227,7 @@
             max_tables = max_items * len(table_names) // total_items
             max_views = max_items * len(view_names) // total_items
 
-        table_options = [{'value': tn, 'label': tn}
+        table_options = [{'value': tn,  'label': tn}
                          for tn in table_names[:max_tables]]
         table_options.extend([{'value': vn, 'label': '[view] {}'.format(vn)}
                               for vn in view_names[:max_views]])
@@ -1306,8 +1284,7 @@
         slice_ids = [int(d['slice_id']) for d in positions]
         dashboard.slices = [o for o in dashboard.slices if o.id in slice_ids]
         positions = sorted(data['positions'], key=lambda x: int(x['slice_id']))
-        dashboard.position_json = json.dumps(
-            positions, indent=4, sort_keys=True)
+        dashboard.position_json = json.dumps(positions, indent=4, sort_keys=True)
         md = dashboard.params_dict
         dashboard.css = data['css']
 
@@ -1348,9 +1325,9 @@
             if db_name:
                 database = (
                     db.session
-                    .query(models.Database)
-                    .filter_by(database_name=db_name)
-                    .first()
+                        .query(models.Database)
+                        .filter_by(database_name=db_name)
+                        .first()
                 )
                 if database and uri == database.safe_sqlalchemy_uri():
                     # the password-masked uri was passed
@@ -1358,17 +1335,17 @@
                     uri = database.sqlalchemy_uri_decrypted
             connect_args = (
                 request.json
-                .get('extras', {})
-                .get('engine_params', {})
-                .get('connect_args', {}))
+                    .get('extras', {})
+                    .get('engine_params', {})
+                    .get('connect_args', {}))
             engine = create_engine(uri, connect_args=connect_args)
             engine.connect()
             return json.dumps(engine.table_names(), indent=4)
         except Exception as e:
             logging.exception(e)
             return json_error_response((
-                "Connection failed!\n\n"
-                "The error message returned was:\n{}").format(e))
+                                           "Connection failed!\n\n"
+                                           "The error message returned was:\n{}").format(e))
 
     @api
     @has_access_api
@@ -1378,22 +1355,22 @@
         M = models  # noqa
         qry = (
             db.session.query(M.Log, M.Dashboard, M.Slice)
-            .outerjoin(
+                .outerjoin(
                 M.Dashboard,
                 M.Dashboard.id == M.Log.dashboard_id
             )
-            .outerjoin(
+                .outerjoin(
                 M.Slice,
                 M.Slice.id == M.Log.slice_id
             )
-            .filter(
+                .filter(
                 sqla.and_(
                     ~M.Log.action.in_(('queries', 'shortner', 'sql_json')),
                     M.Log.user_id == user_id,
-                )
-            )
-            .order_by(M.Log.dttm.desc())
-            .limit(1000)
+                    )
+            )
+                .order_by(M.Log.dttm.desc())
+                .limit(1000)
         )
         payload = []
         for log in qry.all():
@@ -1433,15 +1410,15 @@
                 models.Dashboard,
                 models.FavStar.dttm,
             )
-            .join(
+                .join(
                 models.FavStar,
                 sqla.and_(
                     models.FavStar.user_id == int(user_id),
                     models.FavStar.class_name == 'Dashboard',
                     models.Dashboard.id == models.FavStar.obj_id,
-                )
-            )
-            .order_by(
+                    )
+            )
+                .order_by(
                 models.FavStar.dttm.desc()
             )
         )
@@ -1472,13 +1449,13 @@
             db.session.query(
                 Dash,
             )
-            .filter(
+                .filter(
                 sqla.or_(
                     Dash.created_by_fk == user_id,
                     Dash.changed_by_fk == user_id,
-                )
-            )
-            .order_by(
+                    )
+            )
+                .order_by(
                 Dash.changed_on.desc()
             )
         )
@@ -1500,13 +1477,13 @@
         Slice = models.Slice  # noqa
         qry = (
             db.session.query(Slice)
-            .filter(
+                .filter(
                 sqla.or_(
                     Slice.created_by_fk == user_id,
                     Slice.changed_by_fk == user_id,
-                )
-            )
-            .order_by(Slice.changed_on.desc())
+                    )
+            )
+                .order_by(Slice.changed_on.desc())
         )
         payload = [{
             'id': o.id,
@@ -1527,15 +1504,15 @@
                 models.Slice,
                 models.FavStar.dttm,
             )
-            .join(
+                .join(
                 models.FavStar,
                 sqla.and_(
                     models.FavStar.user_id == int(user_id),
                     models.FavStar.class_name == 'slice',
                     models.Slice.id == models.FavStar.obj_id,
-                )
-            )
-            .order_by(
+                    )
+            )
+                .order_by(
                 models.FavStar.dttm.desc()
             )
         )
@@ -1580,8 +1557,8 @@
             SqlaTable = ConnectorRegistry.sources['table']
             table = (
                 session.query(SqlaTable)
-                .join(models.Database)
-                .filter(
+                    .join(models.Database)
+                    .filter(
                     models.Database.database_name == db_name or
                     SqlaTable.table_name == table_name)
             ).first()
@@ -1738,8 +1715,8 @@
         SqlaTable = ConnectorRegistry.sources['table']
         table = (
             db.session.query(SqlaTable)
-            .filter_by(table_name=table_name)
-            .first()
+                .filter_by(table_name=table_name)
+                .first()
         )
         if not table:
             table = SqlaTable(table_name=table_name)
@@ -1771,8 +1748,8 @@
                     metrics.append(SqlMetric(
                         metric_name="{agg}__{column_name}".format(**locals()),
                         expression="COUNT(DISTINCT {column_name})"
-                        .format(**locals()),
-                    ))
+                            .format(**locals()),
+                            ))
                 else:
                     metrics.append(SqlMetric(
                         metric_name="{agg}__{column_name}".format(**locals()),
@@ -1786,32 +1763,16 @@
         table.columns = cols
         table.metrics = metrics
         db.session.commit()
-<<<<<<< HEAD
-        params = {
-            'viz_type': viz_type,
-            'groupby': dims[0].column_name if dims else None,
-            'metrics': metrics[0].metric_name if metrics else None,
-            'metric': metrics[0].metric_name if metrics else None,
-            'since': '100 years ago',
-            'limit': '0',
-        }
-        params = "&".join([k + '=' + v for k, v in params.items() if v])
-        return '/superset/explore/table/{table.id}/?{params}'.format(
-            **locals())
-=======
         return self.json_response(json.dumps({
             'table_id': table.id,
         }))
->>>>>>> a0ddbb9e
 
     @has_access
     @expose("/table/<database_id>/<table_name>/<schema>/")
     @log_this
     def table(self, database_id, table_name, schema):
         schema = utils.js_string_to_python(schema)
-        mydb = db.session.query(
-            models.Database).filter_by(
-            id=database_id).one()
+        mydb = db.session.query(models.Database).filter_by(id=database_id).one()
         cols = []
         indexes = []
         t = mydb.get_columns(table_name, schema)
@@ -1824,8 +1785,7 @@
             return json_error_response(utils.error_msg_from_exception(e))
         keys = []
         if primary_key and primary_key.get('constrained_columns'):
-            primary_key['column_names'] = primary_key.pop(
-                'constrained_columns')
+            primary_key['column_names'] = primary_key.pop('constrained_columns')
             primary_key['type'] = 'pk'
             keys += [primary_key]
         for fk in foreign_keys:
@@ -1867,9 +1827,7 @@
     @log_this
     def extra_table_metadata(self, database_id, table_name, schema):
         schema = utils.js_string_to_python(schema)
-        mydb = db.session.query(
-            models.Database).filter_by(
-            id=database_id).one()
+        mydb = db.session.query(models.Database).filter_by(id=database_id).one()
         payload = mydb.db_engine_spec.extra_table_metadata(
             mydb, table_name, schema)
         return json_success(json.dumps(payload))
@@ -1922,11 +1880,7 @@
             return json_error_response(get_datasource_access_error_msg(
                 '{}'.format(rejected_tables)))
 
-<<<<<<< HEAD
-        payload = utils.zlib_uncompress_to_string(blob)
-=======
         payload = utils.zlib_decompress_to_string(blob)
->>>>>>> a0ddbb9e
         display_limit = app.config.get('DISPLAY_SQL_MAX_ROW', None)
         if display_limit:
             payload_json = json.loads(payload)
@@ -1942,7 +1896,7 @@
         try:
             query = (
                 db.session.query(Query)
-                .filter_by(client_id=client_id).one()
+                    .filter_by(client_id=client_id).one()
             )
             query.status = utils.QueryStatus.STOPPED
             db.session.commit()
@@ -2034,9 +1988,9 @@
             with utils.timeout(
                     seconds=SQLLAB_TIMEOUT,
                     error_message=(
-                        "The query exceeded the {SQLLAB_TIMEOUT} seconds "
-                        "timeout. You may want to run your query as a "
-                        "`CREATE TABLE AS` to prevent timeouts."
+                            "The query exceeded the {SQLLAB_TIMEOUT} seconds "
+                            "timeout. You may want to run your query as a "
+                            "`CREATE TABLE AS` to prevent timeouts."
                     ).format(**locals())):
                 # pylint: disable=no-value-for-parameter
                 data = sql_lab.get_sql_results(
@@ -2053,26 +2007,20 @@
         """Download the query results as csv."""
         query = (
             db.session.query(Query)
-            .filter_by(client_id=client_id)
-            .one()
+                .filter_by(client_id=client_id)
+                .one()
         )
 
         rejected_tables = self.rejected_datasources(
             query.sql, query.database, query.schema)
         if rejected_tables:
-            flash(
-                get_datasource_access_error_msg(
-                    '{}'.format(rejected_tables)))
+            flash(get_datasource_access_error_msg('{}'.format(rejected_tables)))
             return redirect('/')
         blob = None
         if results_backend and query.results_key:
             blob = results_backend.get(query.results_key)
         if blob:
-<<<<<<< HEAD
-            json_payload = utils.zlib_uncompress_to_string(blob)
-=======
             json_payload = utils.zlib_decompress_to_string(blob)
->>>>>>> a0ddbb9e
             obj = json.loads(json_payload)
             columns = [c['name'] for c in obj['columns']]
             df = pd.DataFrame.from_records(obj['data'], columns=columns)
@@ -2096,8 +2044,8 @@
         datasource_class = ConnectorRegistry.sources[datasource_type]
         datasource = (
             db.session.query(datasource_class)
-            .filter_by(id=int(datasource_id))
-            .first()
+                .filter_by(id=int(datasource_id))
+                .first()
         )
 
         # Check if datasource exists
@@ -2117,20 +2065,18 @@
                 "Please login to access the queries.", status=403)
 
         # Unix time, milliseconds.
-        last_updated_ms_int = int(
-            float(last_updated_ms)) if last_updated_ms else 0
+        last_updated_ms_int = int(float(last_updated_ms)) if last_updated_ms else 0
 
         # UTC date time, same that is stored in the DB.
-        last_updated_dt = utils.EPOCH + \
-            timedelta(seconds=last_updated_ms_int / 1000)
+        last_updated_dt = utils.EPOCH + timedelta(seconds=last_updated_ms_int / 1000)
 
         sql_queries = (
             db.session.query(Query)
-            .filter(
+                .filter(
                 Query.user_id == g.user.get_id(),
                 Query.changed_on >= last_updated_dt,
-            )
-            .all()
+                )
+                .all()
         )
         dict_queries = {q.client_id: q.to_dict() for q in sql_queries}
         return json_success(
@@ -2176,8 +2122,8 @@
         query_limit = config.get('QUERY_SEARCH_LIMIT', 1000)
         sql_queries = (
             query.order_by(Query.start_time.asc())
-            .limit(query_limit)
-            .all()
+                .limit(query_limit)
+                .all()
         )
 
         dict_queries = [q.to_dict() for q in sql_queries]
@@ -2209,8 +2155,8 @@
             username = g.user.username
         user = (
             db.session.query(ab_models.User)
-            .filter_by(username=username)
-            .one()
+                .filter_by(username=username)
+                .one()
         )
         roles = {}
         from collections import defaultdict
@@ -2221,8 +2167,7 @@
                 perms.add(
                     (perm.permission.name, perm.view_menu.name)
                 )
-                if perm.permission.name in (
-                        'datasource_access', 'database_access'):
+                if perm.permission.name in ('datasource_access', 'database_access'):
                     permissions[perm.permission.name].add(perm.view_menu.name)
             roles[role.name] = [
                 [perm.permission.name, perm.view_menu.name]
@@ -2309,7 +2254,6 @@
 # ---------------------------------------------------------------------
 # Redirecting URL from previous names
 class RegexConverter(BaseConverter):
-
     def __init__(self, url_map, *items):
         super(RegexConverter, self).__init__(url_map)
         self.regex = items[0]
@@ -2326,4 +2270,4 @@
     return redirect(request.full_path.replace('caravel', 'superset'))
 
 
-# ---------------------------------------------------------------------+# ---------------------------------------------------------------------
