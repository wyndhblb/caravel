--- conflicted
+++ resolved
@@ -39,7 +39,7 @@
 from superset.connectors.connector_registry import ConnectorRegistry
 import superset.models.core as models
 from superset.sql_parse import SupersetQuery
-from superset.connectors.sqla.models import TableColumn, SqlMetric
+
 from .base import (
     SupersetModelView, BaseSupersetView, DeleteMixin,
     SupersetFilter, get_user_roles
@@ -1796,12 +1796,10 @@
         metrics = []
         for column_name, config in data.get('columns').items():
             is_dim = config.get('is_dim', False)
-<<<<<<< HEAD
-=======
             SqlaTable = ConnectorRegistry.sources['table']
             TableColumn = SqlaTable.column_cls
             SqlMetric = SqlaTable.metric_cls
->>>>>>> 5ca55a55
+
             col = TableColumn(
                 column_name=column_name,
                 filterable=is_dim,
